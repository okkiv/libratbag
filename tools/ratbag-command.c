/*
 * Copyright © 2015 Red Hat, Inc.
 *
 * Permission is hereby granted, free of charge, to any person obtaining a
 * copy of this software and associated documentation files (the "Software"),
 * to deal in the Software without restriction, including without limitation
 * the rights to use, copy, modify, merge, publish, distribute, sublicense,
 * and/or sell copies of the Software, and to permit persons to whom the
 * Software is furnished to do so, subject to the following conditions:
 *
 * The above copyright notice and this permission notice (including the next
 * paragraph) shall be included in all copies or substantial portions of the
 * Software.
 *
 * THE SOFTWARE IS PROVIDED "AS IS", WITHOUT WARRANTY OF ANY KIND, EXPRESS OR
 * IMPLIED, INCLUDING BUT NOT LIMITED TO THE WARRANTIES OF MERCHANTABILITY,
 * FITNESS FOR A PARTICULAR PURPOSE AND NONINFRINGEMENT.  IN NO EVENT SHALL
 * THE AUTHORS OR COPYRIGHT HOLDERS BE LIABLE FOR ANY CLAIM, DAMAGES OR OTHER
 * LIABILITY, WHETHER IN AN ACTION OF CONTRACT, TORT OR OTHERWISE, ARISING
 * FROM, OUT OF OR IN CONNECTION WITH THE SOFTWARE OR THE USE OR OTHER
 * DEALINGS IN THE SOFTWARE.
 */

#define _GNU_SOURCE
#include <errno.h>
#include <dirent.h>
#include <fcntl.h>
#include <stdbool.h>
#include <stdio.h>
#include <stdint.h>
#include <string.h>
#include <unistd.h>
#include <getopt.h>
#include <sys/stat.h>
#include <linux/input.h>

#include "shared.h"

enum options {
	OPT_VERBOSE,
	OPT_HELP,
};

enum errors {
	SUCCESS = 0,
	ERR_UNSUPPORTED = 1,	/* device doesn't support function, or
				   an index exceeds the device */
	ERR_USAGE = 2,		/* invalid commandline */
	ERR_DEVICE = 3,		/* invalid/missing device or command failed */
};

enum cmd_flags {
	FLAG_VERBOSE = 1 << 0,
	FLAG_VERBOSE_RAW = 1 << 1,

	/* flags used in ratbag_cmd */
	FLAG_NEED_DEVICE = 1 << 10,
	FLAG_NEED_PROFILE = 1 << 11,
	FLAG_NEED_RESOLUTION = 1 << 12,
	FLAG_NEED_BUTTON = 1 << 13,
};

struct ratbag_cmd_options {
	enum cmd_flags flags;
	struct ratbag_device *device;
	struct ratbag_profile *profile;
	struct ratbag_resolution *resolution;
	struct ratbag_button *button;
};

struct ratbag_cmd {
	const char *name;
	int (*cmd)(const struct ratbag_cmd *cmd,
		   struct ratbag *ratbag,
		   struct ratbag_cmd_options *options,
		   int argc, char **argv);
	uint32_t flags;
	const struct ratbag_cmd *subcommands[];
};

static const struct ratbag_cmd *ratbag_commands;

static void
usage(void)
{
	printf("%s [OPTIONS] {COMMAND} ... /path/to/device\n"
	       "\n"
	       "Query or change a device's settings:\n"
	       "\n"
	       "Options:\n"
	       "    --verbose	 		Print debugging output\n"
	       "    --verbose=raw 		Print debugging output with protocol output.\n"
	       "    --help 			Print this help.\n"
	       "\n"
	       "General Commands:\n"
	       "  list 				List supported devices (does not take a device argument)\n"
	       "\n"
	       "Device Commands:\n"
	       "  info				Print information about a device \n"
	       "\n"
	       "Profile Commands:\n"
	       "  profile active get		Print the currently active profile\n"
	       "  profile active set N		Set profile N as to the  active profile\n"
	       "  profile N {COMMAND}		Use profile N for COMMAND\n"
	       "\n"
	       "Resolution Commands\n"
	       "  Resolution commands work on the given profile, or on the\n"
	       "  active profile if none is given.\n"
	       "\n"
	       "  resolution active get		Print the currently active resolution\n"
	       "  resolution active set N	Set resolution N as the active resolution\n"
	       "  resolution N {COMMAND}	Use resolution N for COMMAND\n"
	       "\n"
	       "DPI Commands:\n"
	       "  DPI commands work on the given profile and resolution, or on the\n"
	       "  active resolution of the active profile if none are given.\n"
	       "\n"
	       "  dpi get			Print the dpi value\n"
	       "  dpi set N			Set the dpi value to N\n"
	       "  rate get			Print the report rate in Hz\n"
	       "  rate set N			Set the report rate in N Hz\n"
	       "\n"
	       "Button Commands:\n"
	       "  Button commands work on the given profile, or on the\n"
	       "  active profile if none is given.\n"
	       "\n"
	       "  button count			Print the number of buttons\n"
	       "  button N action get		Print the button action\n"
	       "  button N action set button B	Set the button action to button B\n"
	       "  button N action set special S	Set the button action to special action S\n"
	       "  button N action set macro ...	Set the button action to the given macro \n"
	       "\n"
	       "  Macro syntax:\n"
	       " 	A macro is a series of key events or waiting periods.\n"
	       "	Keys must be specified in linux/input.h key names.\n"
	       "	KEY_A			Press and release 'a'\n"
	       "	+KEY_A			Press 'a'\n"
	       "	-KEY_A			Release 'a'\n"
	       "	t300			Wait 300ms\n"
	       "\n"
	       "Special Commands:\n"
	       "These commands are for testing purposes and may be removed without notice\n"
	       "\n"
	       "  switch-etekcity		Switch the Etekcity mouse active profile\n"
	       "\n"
	       "Examples:\n"
	       "  %s profile active get\n"
	       "  %s profile 0 resolution active set 4\n"
	       "  %s profile 0 resolution 1 dpi get\n"
	       "  %s resolution 4 rate get\n"
	       "  %s dpi set 800\n"
	       "\n"
	       "Exit codes:\n"
	       "  0	Success\n"
	       "  1	Unsupported feature or index out of available range\n"
	       "  2	Commandline arguments are invalid\n"
	       "  3	Invalid device or a command failed on the device\n"
	       "\n",
		program_invocation_short_name,
		program_invocation_short_name,
		program_invocation_short_name,
		program_invocation_short_name,
		program_invocation_short_name,
		program_invocation_short_name);
}

static inline int
ratbag_cmd_device_from_arg(struct ratbag *ratbag,
			   int *argc, char **argv,
			   struct ratbag_device **device_out)
{
	struct ratbag_device *device;
	const char *path;

	if (*argc == 0) {
		error("Missing device path.\n");
		return ERR_USAGE;
	}

	path = argv[*argc - 1];
	device = ratbag_cmd_open_device(ratbag, path);
	if (!device) {
		error("Device '%s' is not supported\n", path);
		return ERR_DEVICE;
	}

	(*argc)--;
	*device_out = device;

	return SUCCESS;
}

static inline struct ratbag_profile *
ratbag_cmd_get_active_profile(struct ratbag_device *device)
{
	struct ratbag_profile *profile = NULL;
	int i;

	for (i = 0; i < ratbag_device_get_num_profiles(device); i++) {
		profile = ratbag_device_get_profile_by_index(device, i);
		if (ratbag_profile_is_active(profile))
			return profile;

		ratbag_profile_unref(profile);
		profile = NULL;
	}

	if (!profile)
		error("Failed to retrieve the active profile\n");

	return NULL;
}

static inline struct ratbag_resolution *
ratbag_cmd_get_active_resolution(struct ratbag_profile *profile)
{
	struct ratbag_resolution *resolution = NULL;
	int i;

	for (i = 0; i < ratbag_profile_get_num_resolutions(profile); i++) {
		resolution = ratbag_profile_get_resolution(profile, i);
		if (ratbag_resolution_is_active(resolution))
			return resolution;

		ratbag_resolution_unref(resolution);
		resolution = NULL;
	}

	if (!resolution)
		error("Failed to retrieve the active resolution\n");

	return NULL;
}

static inline int
fill_options(struct ratbag *ratbag,
	     struct ratbag_cmd_options *options,
	     uint32_t flags,
	     int *argc, char **argv)
{
	struct ratbag_device *device = options->device;
	struct ratbag_profile *profile = options->profile;
	struct ratbag_resolution *resolution = options->resolution;
	struct ratbag_button *button = options->button;
	int rc;

	if ((flags & (FLAG_NEED_DEVICE|FLAG_NEED_PROFILE|FLAG_NEED_RESOLUTION)) &&
	    device == NULL) {
		rc = ratbag_cmd_device_from_arg(ratbag, argc, argv,
						&device);
		if (rc != SUCCESS)
			return rc;
		options->device = device;
	}

	if ((flags & (FLAG_NEED_PROFILE|FLAG_NEED_RESOLUTION)) &&
	     profile == NULL) {
		profile = ratbag_cmd_get_active_profile(device);
		if (!profile)
			return ERR_DEVICE;
		options->profile = profile;
	}

	if (flags & FLAG_NEED_RESOLUTION && resolution == NULL) {
		resolution = ratbag_cmd_get_active_resolution(profile);
		if (!resolution)
			return ERR_DEVICE;
		options->resolution = resolution;
	}

	if (flags & FLAG_NEED_BUTTON && button == NULL) {
		error("Missing button identifier\n");
		return ERR_USAGE;
	}

	return SUCCESS;
}

static int
run_subcommand(const char *command,
	       const struct ratbag_cmd *cmd,
	       struct ratbag *ratbag,
	       struct ratbag_cmd_options *options,
	       int argc, char **argv)
{
	const struct ratbag_cmd *sub = cmd->subcommands[0];
	int i = 0;
	int rc;

	while (sub) {
		if (streq(command, sub->name)) {
			rc = fill_options(ratbag, options,
					  sub->flags,
					  &argc,
					  argv);
			if (rc != SUCCESS)
				return rc;

			argc--;
			argv++;
			return sub->cmd(sub, ratbag, options, argc, argv);
		}
		sub = cmd->subcommands[i++];
	}

	error("Invalid subcommand '%s'\n", command);
	return ERR_USAGE;
}

static int
ratbag_cmd_info(const struct ratbag_cmd *cmd,
		struct ratbag *ratbag,
		struct ratbag_cmd_options *options,
		int argc, char **argv)
{
	struct ratbag_device *device;
	struct ratbag_profile *profile;
	struct ratbag_button *button;
	char *action;
	int num_profiles, num_buttons;
	int i, j, b;

	device = options->device;

	printf("Device '%s'\n", ratbag_device_get_name(device));

	printf("Capabilities:");
	if (ratbag_device_has_capability(device,
					 RATBAG_DEVICE_CAP_SWITCHABLE_RESOLUTION))
		printf(" res");
	if (ratbag_device_has_capability(device,
					 RATBAG_DEVICE_CAP_SWITCHABLE_PROFILE))
		printf(" profile");
	if (ratbag_device_has_capability(device,
					 RATBAG_DEVICE_CAP_BUTTON_KEY))
		printf(" btn-key");
	if (ratbag_device_has_capability(device,
					 RATBAG_DEVICE_CAP_BUTTON_MACROS))
		printf(" btn-macros");
	printf("\n");

	num_buttons = ratbag_device_get_num_buttons(device);
	printf("Number of buttons: %d\n", num_buttons);

	num_profiles = ratbag_device_get_num_profiles(device);
	printf("Profiles supported: %d\n", num_profiles);

	for (i = 0; i < num_profiles; i++) {
		int dpi, rate;
		profile = ratbag_device_get_profile_by_index(device, i);
		if (!profile)
			continue;

		printf("  Profile %d%s%s\n", i,
		       ratbag_profile_is_active(profile) ? " (active)" : "",
		       ratbag_profile_is_default(profile) ? " (default)" : "");
		printf("    Resolutions:\n");
		for (j = 0; j < ratbag_profile_get_num_resolutions(profile); j++) {
			struct ratbag_resolution *res;

			res = ratbag_profile_get_resolution(profile, j);
			dpi = ratbag_resolution_get_dpi(res);
			rate = ratbag_resolution_get_report_rate(res);
			if (dpi == 0)
				printf("      %d: <disabled>\n", j);
			else if (ratbag_resolution_has_capability(res,
								  RATBAG_RESOLUTION_CAP_SEPARATE_XY_RESOLUTION))
				printf("      %d: %dx%ddpi @ %dHz%s%s\n", j,
				       ratbag_resolution_get_dpi_x(res),
				       ratbag_resolution_get_dpi_y(res),
				       rate,
				       ratbag_resolution_is_active(res) ? " (active)" : "",
				       ratbag_resolution_is_default(res) ? " (default)" : "");
			else
				printf("      %d: %ddpi @ %dHz%s%s\n", j, dpi, rate,
				       ratbag_resolution_is_active(res) ? " (active)" : "",
				       ratbag_resolution_is_default(res) ? " (default)" : "");

			ratbag_resolution_unref(res);
		}

		for (b = 0; b < num_buttons; b++) {
			enum ratbag_button_type type;

			button = ratbag_profile_get_button_by_index(profile, b);
			type = ratbag_button_get_type(button);
			action = button_action_to_str(button);
			printf("    Button: %d type %s is mapped to '%s'\n",
			       b, button_type_to_str(type), action);
			free(action);
			button = ratbag_button_unref(button);
		}

		profile = ratbag_profile_unref(profile);
	}

	return SUCCESS;
}

static const struct ratbag_cmd cmd_info = {
	.name = "info",
	.cmd = ratbag_cmd_info,
	.flags = FLAG_NEED_DEVICE,
	.subcommands = { NULL },
};

static int
ratbag_cmd_switch_etekcity(const struct ratbag_cmd *cmd,
			   struct ratbag *ratbag,
			   struct ratbag_cmd_options *options,
			   int argc, char **argv)
{
	struct ratbag_device *device;
	struct ratbag_button *button_6, *button_7;
	struct ratbag_profile *profile = NULL;
	int commit = 0;
	unsigned int modifiers[10];
	size_t modifiers_sz = 10;

	device = options->device;
	profile = options->profile;

	if (!ratbag_device_has_capability(device,
					  RATBAG_DEVICE_CAP_SWITCHABLE_PROFILE)) {
		error("Device '%s' has no switchable profiles\n",
		      ratbag_device_get_name(device));
		return ERR_UNSUPPORTED;
	}

	button_6 = ratbag_profile_get_button_by_index(profile, 6);
	button_7 = ratbag_profile_get_button_by_index(profile, 7);

	if (ratbag_button_get_key(button_6, modifiers, &modifiers_sz) == KEY_VOLUMEUP &&
	    ratbag_button_get_key(button_7, modifiers, &modifiers_sz) == KEY_VOLUMEDOWN) {
		ratbag_button_disable(button_6);
		ratbag_button_disable(button_7);
		commit = 1;
	} else if (ratbag_button_get_action_type(button_6) == RATBAG_BUTTON_ACTION_TYPE_NONE &&
		   ratbag_button_get_action_type(button_7) == RATBAG_BUTTON_ACTION_TYPE_NONE) {
		ratbag_button_set_key(button_6, KEY_VOLUMEUP, modifiers, 0);
		ratbag_button_set_key(button_7, KEY_VOLUMEDOWN, modifiers, 0);
		commit = 2;
	}

	button_6 = ratbag_button_unref(button_6);
	button_7 = ratbag_button_unref(button_7);

	printf("Switched the current profile of '%s' to %sreport the volume keys\n",
	       ratbag_device_get_name(device),
	       commit == 1 ? "not " : "");

	return SUCCESS;
}

static const struct ratbag_cmd cmd_switch_etekcity = {
	.name = "switch-etekcity",
	.cmd = ratbag_cmd_switch_etekcity,
	.flags = FLAG_NEED_DEVICE | FLAG_NEED_PROFILE,
	.subcommands = { NULL },
};

struct macro {
	const char *name;
	struct {
		enum ratbag_macro_event_type type;
		unsigned data;
	} events[64];
};

static int
str_to_macro(const char *action_arg, struct macro *m)
{
	char *str, *s;
	enum ratbag_macro_event_type type;
	int code;
	int idx = 0;
	int rc = ERR_USAGE;

	/* FIXME: handle per-device maximum lengths of macros */

	if (!action_arg)
		return -EINVAL;

<<<<<<< HEAD
	if (action_arg[0] == 'f') {
		m->name = "foo";
		m->events[0].type = RATBAG_MACRO_EVENT_KEY_PRESSED;
		m->events[0].data = KEY_F;
		m->events[1].type = RATBAG_MACRO_EVENT_WAIT;
		m->events[1].data = 50;
		m->events[2].type = RATBAG_MACRO_EVENT_KEY_RELEASED;
		m->events[2].data = KEY_F;
		m->events[3].type = RATBAG_MACRO_EVENT_WAIT;
		m->events[3].data = 50;
		m->events[4].type = RATBAG_MACRO_EVENT_KEY_PRESSED;
		m->events[4].data = KEY_O;
		m->events[5].type = RATBAG_MACRO_EVENT_WAIT;
		m->events[5].data = 50;
		m->events[6].type = RATBAG_MACRO_EVENT_KEY_RELEASED;
		m->events[6].data = KEY_O;
		m->events[7].type = RATBAG_MACRO_EVENT_WAIT;
		m->events[7].data = 50;
		m->events[8].type = RATBAG_MACRO_EVENT_KEY_PRESSED;
		m->events[8].data = KEY_O;
		m->events[9].type = RATBAG_MACRO_EVENT_WAIT;
		m->events[9].data = 50;
		m->events[10].type = RATBAG_MACRO_EVENT_KEY_RELEASED;
		m->events[10].data = KEY_O;
	} else if (action_arg[0] == 'b') {
		m->name = "bar";
		m->events[0].type = RATBAG_MACRO_EVENT_KEY_PRESSED;
		m->events[0].data = KEY_B;
		m->events[1].type = RATBAG_MACRO_EVENT_WAIT;
		m->events[1].data = 50;
		m->events[2].type = RATBAG_MACRO_EVENT_KEY_RELEASED;
		m->events[2].data = KEY_B;
		m->events[3].type = RATBAG_MACRO_EVENT_WAIT;
		m->events[3].data = 50;
		m->events[4].type = RATBAG_MACRO_EVENT_KEY_PRESSED;
		m->events[4].data = KEY_A;
		m->events[5].type = RATBAG_MACRO_EVENT_WAIT;
		m->events[5].data = 50;
		m->events[6].type = RATBAG_MACRO_EVENT_KEY_RELEASED;
		m->events[6].data = KEY_A;
		m->events[7].type = RATBAG_MACRO_EVENT_WAIT;
		m->events[7].data = 50;
		m->events[8].type = RATBAG_MACRO_EVENT_KEY_PRESSED;
		m->events[8].data = KEY_R;
		m->events[9].type = RATBAG_MACRO_EVENT_WAIT;
		m->events[9].data = 50;
		m->events[10].type = RATBAG_MACRO_EVENT_KEY_RELEASED;
		m->events[10].data = KEY_R;
	}

	return 0;
=======
	str = strdup(action_arg);
	s = str;

	m->name = "<cmdline>";

	while (idx < ARRAY_LENGTH(m->events)) {
		char *token;

		token = strsep(&s, " ");
		if (!token)
			break;
		if (strlen(token) == 0)
			continue;

		switch(token[0]) {
		case '+':
			type = RATBAG_MACRO_EVENT_KEY_PRESSED;
			token++;
			break;
		case '-':
			type = RATBAG_MACRO_EVENT_KEY_RELEASED;
			token++;
			break;
		case 't':
			type = RATBAG_MACRO_EVENT_WAIT;
			token++;
			break;
		default:
			type = RATBAG_MACRO_EVENT_NONE;
			break;
		}

		if (type == RATBAG_MACRO_EVENT_WAIT) {
			char *endptr;
			code = strtol(token, &endptr, 10);
			if (*endptr != '\0') {
				error("Invalid token name: %s\n", token);
				goto out;
			}
		} else {
			code = libevdev_event_code_from_name(EV_KEY, token);
			if (code == -1) {
				error("Invalid token name: %s\n", token);
				goto out;
			}
		}

		if (type == RATBAG_MACRO_EVENT_NONE) {
			m->events[idx].type = RATBAG_MACRO_EVENT_KEY_PRESSED;
			m->events[idx].data = code;
			type = RATBAG_MACRO_EVENT_KEY_RELEASED;
			idx++;
		}
		m->events[idx].data = code;
		m->events[idx].type = type;
		idx++;
	}

	rc = SUCCESS;

out:
	free(str);

	return rc;
>>>>>>> a0795f06
}

static int
ratbag_cmd_change_button(const struct ratbag_cmd *cmd,
			 struct ratbag *ratbag,
			 struct ratbag_cmd_options *options,
			 int argc, char **argv)
{
	const char *action_str, *action_arg;
	struct ratbag_device *device;
	struct ratbag_button *button = NULL;
	struct ratbag_profile *profile = NULL;
	int button_index;
	enum ratbag_button_action_type action_type;
	int rc = ERR_DEVICE;
	unsigned int btnkey;
	enum ratbag_button_action_special special;
	struct macro macro = {0};
	int i;

	if (argc != 3)
		return ERR_USAGE;

	button_index = atoi(argv[0]);
	action_str = argv[1];
	action_arg = argv[2];

	argc -= 3;
	argv += 3;

	if (streq(action_str, "button")) {
		action_type = RATBAG_BUTTON_ACTION_TYPE_BUTTON;
		btnkey = atoi(action_arg);
	} else if (streq(action_str, "key")) {
		action_type = RATBAG_BUTTON_ACTION_TYPE_KEY;
		btnkey = libevdev_event_code_from_name(EV_KEY, action_arg);
		if (!btnkey) {
			error("Failed to resolve key %s\n", action_arg);
			return ERR_USAGE;
		}
	} else if (streq(action_str, "special")) {
		action_type = RATBAG_BUTTON_ACTION_TYPE_SPECIAL;
		special = str_to_special_action(action_arg);
		if (special == RATBAG_BUTTON_ACTION_SPECIAL_INVALID) {
			error("Invalid special command '%s'\n", action_arg);
			return ERR_USAGE;
		}
	} else if (streq(action_str, "macro")) {
		action_type = RATBAG_BUTTON_ACTION_TYPE_MACRO;
		if (str_to_macro(action_arg, &macro)) {
			error("Invalid special command '%s'\n", action_arg);
			return ERR_USAGE;
		}
	} else {
		return ERR_USAGE;
	}

	device = options->device;
	profile = options->profile;

	if (!ratbag_device_has_capability(device,
					  RATBAG_DEVICE_CAP_BUTTON_KEY)) {
		error("Device '%s' has no programmable buttons\n",
		      ratbag_device_get_name(device));
		rc = ERR_UNSUPPORTED;
		goto out;
	}

	button = ratbag_profile_get_button_by_index(profile, button_index);
	if (!button) {
		error("Invalid button number %d\n", button_index);
		rc = ERR_UNSUPPORTED;
		goto out;
	}

	switch (action_type) {
	case RATBAG_BUTTON_ACTION_TYPE_BUTTON:
		rc = ratbag_button_set_button(button, btnkey);
		break;
	case RATBAG_BUTTON_ACTION_TYPE_KEY:
		rc = ratbag_button_set_key(button, btnkey, NULL, 0);
		break;
	case RATBAG_BUTTON_ACTION_TYPE_SPECIAL:
		rc = ratbag_button_set_special(button, special);
		break;
	case RATBAG_BUTTON_ACTION_TYPE_MACRO:
		rc = ratbag_button_set_macro(button, macro.name);
		for (i = 0; i < ARRAY_LENGTH(macro.events); i++) {
			if (macro.events[i].type == RATBAG_MACRO_EVENT_NONE)
				break;

			ratbag_button_set_macro_event(button,
						      i,
						      macro.events[i].type,
						      macro.events[i].data);
		}
		rc = ratbag_button_write_macro(button);
		break;
	default:
		error("well, that shouldn't have happened\n");
		abort();
		break;
	}
	if (rc) {
		error("Unable to perform button %d mapping %s %s\n",
		      button_index,
		      action_str,
		      action_arg);
		rc = ERR_UNSUPPORTED;
		goto out;
	}

	rc = ratbag_profile_set_active(profile);
	if (rc) {
		error("Unable to apply the current profile: %s (%d)\n",
		      strerror(-rc),
		      rc);
		rc = ERR_DEVICE;
		goto out;
	}

out:
	button = ratbag_button_unref(button);

	return rc;
}

static const struct ratbag_cmd cmd_change_button = {
	.name = "change-button",
	.cmd = ratbag_cmd_change_button,
	.flags = FLAG_NEED_DEVICE | FLAG_NEED_PROFILE,
	.subcommands = { NULL },
};

static int
filter_event_node(const struct dirent *input_entry)
{
	return strneq(input_entry->d_name, "event", 5);
}

static int
ratbag_cmd_list_supported_devices(const struct ratbag_cmd *cmd,
				  struct ratbag *ratbag,
				  struct ratbag_cmd_options *options,
				  int argc, char **argv)
{
	struct dirent **input_list;
	struct ratbag_device *device;
	char path[256];
	int n, i;
	int supported = 0;

	if (argc != 0)
		return ERR_USAGE;

	n = scandir("/dev/input", &input_list, filter_event_node, alphasort);
	if (n < 0)
		return SUCCESS;

	i = -1;
	while (++i < n) {
		sprintf(path, "/dev/input/%s", input_list[i]->d_name);
		device = ratbag_cmd_open_device(ratbag, path);
		if (device) {
			printf("%s:\t%s\n", path, ratbag_device_get_name(device));
			device = ratbag_device_unref(device);
			supported++;
		}
		free(input_list[i]);
	}
	free(input_list);

	if (!supported)
		printf("No supported devices found\n");

	return SUCCESS;
}

static const struct ratbag_cmd cmd_list = {
	.name = "list",
	.cmd = ratbag_cmd_list_supported_devices,
	.flags = 0,
	.subcommands = { NULL },
};

static int
ratbag_cmd_resolution_active_set(const struct ratbag_cmd *cmd,
				 struct ratbag *ratbag,
				 struct ratbag_cmd_options *options,
				 int argc, char **argv)
{
	struct ratbag_resolution *resolution;
	int rc;

	resolution = options->resolution;
	rc = ratbag_resolution_set_active(resolution);

	if (rc != 0) {
		error("Failed to to set resolution as active\n");
		return ERR_DEVICE;
	}

	return SUCCESS;
}

static const struct ratbag_cmd cmd_resolution_active_set = {
	.name = "set",
	.cmd = ratbag_cmd_resolution_active_set,
	.flags = FLAG_NEED_DEVICE | FLAG_NEED_PROFILE,
	.subcommands = { NULL },
};

static int
ratbag_cmd_resolution_active_get(const struct ratbag_cmd *cmd,
				 struct ratbag *ratbag,
				 struct ratbag_cmd_options *options,
				 int argc, char **argv)
{
	struct ratbag_profile *profile;
	struct ratbag_resolution *resolution = NULL;
	int num_resolutions;
	int active_resolution = -1;
	int i;
	int rc = SUCCESS;

	profile = options->profile;

	num_resolutions = ratbag_profile_get_num_resolutions(profile);

	for (i = 0; i < num_resolutions && active_resolution < 0; i++) {
		resolution = ratbag_profile_get_resolution(profile, i);
		if (ratbag_resolution_is_active(resolution))
			active_resolution = i;

		ratbag_resolution_unref(resolution);
	}

	if (active_resolution < 0) {
		error("BUG: Unable to find active resolution\n");
		rc = ERR_DEVICE;
	}

	if (rc == SUCCESS)
		printf("%d\n", active_resolution);

	return rc;
}

static const struct ratbag_cmd cmd_resolution_active_get = {
	.name = "get",
	.cmd = ratbag_cmd_resolution_active_get,
	.flags = FLAG_NEED_DEVICE | FLAG_NEED_PROFILE,
	.subcommands = { NULL },
};

static int
ratbag_cmd_resolution_active(const struct ratbag_cmd *cmd,
			  struct ratbag *ratbag,
			  struct ratbag_cmd_options *options,
			  int argc, char **argv)
{
	if (argc < 1)
		return ERR_USAGE;

	return run_subcommand(argv[0],
			      cmd,
			      ratbag, options,
			      argc, argv);
}

static const struct ratbag_cmd cmd_resolution_active = {
	.name = "active",
	.cmd = ratbag_cmd_resolution_active,
	.flags = FLAG_NEED_DEVICE | FLAG_NEED_PROFILE,
	.subcommands = {
		&cmd_resolution_active_get,
		&cmd_resolution_active_set,
		NULL,
	},
};

static int
ratbag_cmd_resolution_dpi_get(const struct ratbag_cmd *cmd,
			      struct ratbag *ratbag,
			      struct ratbag_cmd_options *options,
			      int argc, char **argv)
{
	struct ratbag_resolution *resolution;
	int dpi;

	resolution = options->resolution;
	dpi = ratbag_resolution_get_dpi(resolution);
	printf("%d\n", dpi);

	return SUCCESS;
}

static const struct ratbag_cmd cmd_resolution_dpi_get = {
	.name = "get",
	.cmd = ratbag_cmd_resolution_dpi_get,
	.flags = FLAG_NEED_DEVICE | FLAG_NEED_PROFILE | FLAG_NEED_RESOLUTION,
	.subcommands = { NULL },
};

static int
ratbag_cmd_resolution_dpi_set(const struct ratbag_cmd *cmd,
			      struct ratbag *ratbag,
			      struct ratbag_cmd_options *options,
			      int argc, char **argv)
{
	struct ratbag_device *device;
	struct ratbag_resolution *resolution;
	int rc = SUCCESS;
	int dpi;

	if (argc != 1)
		return ERR_USAGE;

	dpi = atoi(argv[0]);

	argc--;
	argv++;

	device = options->device;
	resolution = options->resolution;

	if (!ratbag_device_has_capability(device,
					  RATBAG_DEVICE_CAP_SWITCHABLE_RESOLUTION)) {
		error("Device '%s' has no switchable resolution\n",
		      ratbag_device_get_name(device));
		rc = ERR_UNSUPPORTED;
		goto out;
	}

	rc = ratbag_resolution_set_dpi(resolution, dpi);
	if (rc) {
		error("Failed to change the dpi: %s (%d)\n",
		      strerror(-rc),
		      rc);
		rc = ERR_DEVICE;
	}
out:
	return rc;
}

static const struct ratbag_cmd cmd_resolution_dpi_set = {
	.name = "set",
	.cmd = ratbag_cmd_resolution_dpi_set,
	.flags = FLAG_NEED_DEVICE | FLAG_NEED_PROFILE| FLAG_NEED_RESOLUTION,
	.subcommands = { NULL },
};

static int
ratbag_cmd_resolution_dpi(const struct ratbag_cmd *cmd,
			  struct ratbag *ratbag,
			  struct ratbag_cmd_options *options,
			  int argc, char **argv)
{
	if (argc < 1)
		return ERR_USAGE;

	return run_subcommand(argv[0],
			      cmd,
			      ratbag, options,
			      argc, argv);
}

static const struct ratbag_cmd cmd_resolution_dpi = {
	.name = "dpi",
	.cmd = ratbag_cmd_resolution_dpi,
	.flags = FLAG_NEED_DEVICE | FLAG_NEED_PROFILE| FLAG_NEED_RESOLUTION,
	.subcommands = {
		&cmd_resolution_dpi_get,
		&cmd_resolution_dpi_set,
		NULL,
	},
};

static int
ratbag_cmd_resolution_rate_get(const struct ratbag_cmd *cmd,
			       struct ratbag *ratbag,
			       struct ratbag_cmd_options *options,
			       int argc, char **argv)
{
	struct ratbag_resolution *resolution;
	int rate;

	resolution = options->resolution;
	rate = ratbag_resolution_get_report_rate(resolution);
	printf("%d\n", rate);

	return SUCCESS;
}

static const struct ratbag_cmd cmd_resolution_rate_get = {
	.name = "get",
	.cmd = ratbag_cmd_resolution_rate_get,
	.flags = FLAG_NEED_DEVICE | FLAG_NEED_PROFILE | FLAG_NEED_RESOLUTION,
	.subcommands = { NULL },
};

static int
ratbag_cmd_resolution_rate_set(const struct ratbag_cmd *cmd,
			       struct ratbag *ratbag,
			       struct ratbag_cmd_options *options,
			       int argc, char **argv)
{
	struct ratbag_device *device;
	struct ratbag_resolution *resolution;
	int rc = SUCCESS;
	int rate;

	if (argc != 1)
		return ERR_USAGE;

	rate = atoi(argv[0]);

	argc--;
	argv++;

	device = options->device;
	resolution = options->resolution;

	if (!ratbag_device_has_capability(device,
					  RATBAG_DEVICE_CAP_SWITCHABLE_RESOLUTION)) {
		error("Device '%s' has no switchable resolution\n",
		      ratbag_device_get_name(device));
		rc = ERR_UNSUPPORTED;
		goto out;
	}

	rc = ratbag_resolution_set_report_rate(resolution, rate);
	if (rc) {
		error("Failed to change the rate: %s (%d)\n",
		      strerror(-rc),
		      rc);
		rc = ERR_DEVICE;
	}
out:
	return rc;
}

static const struct ratbag_cmd cmd_resolution_rate_set = {
	.name = "set",
	.cmd = ratbag_cmd_resolution_rate_set,
	.flags = FLAG_NEED_DEVICE | FLAG_NEED_PROFILE| FLAG_NEED_RESOLUTION,
	.subcommands = { NULL },
};

static int
ratbag_cmd_resolution_rate(const struct ratbag_cmd *cmd,
			   struct ratbag *ratbag,
			   struct ratbag_cmd_options *options,
			   int argc, char **argv)
{
	if (argc < 1)
		return ERR_USAGE;

	return run_subcommand(argv[0],
			      cmd,
			      ratbag, options,
			      argc, argv);
}

static const struct ratbag_cmd cmd_resolution_rate = {
	.name = "rate",
	.cmd = ratbag_cmd_resolution_rate,
	.flags = FLAG_NEED_DEVICE | FLAG_NEED_PROFILE| FLAG_NEED_RESOLUTION,
	.subcommands = {
		&cmd_resolution_rate_get,
		&cmd_resolution_rate_set,
		NULL,
	},
};

static int
ratbag_cmd_resolution(const struct ratbag_cmd *cmd,
		      struct ratbag *ratbag,
		      struct ratbag_cmd_options *options,
		      int argc, char **argv)
{
	struct ratbag_profile *profile;
	struct ratbag_resolution *resolution;
	const char *command;
	int resolution_idx = 0;
	char *endp;

	if (argc < 1)
		return ERR_USAGE;

	command = argv[0];

	profile = options->profile;

	resolution_idx = strtol(command, &endp, 10);
	if (command != endp && *endp == '\0') {
		resolution = ratbag_profile_get_resolution(profile,
							   resolution_idx);

		if (!resolution) {
			error("Unable to retrieve resolution %d\n",
			      resolution_idx);
			return ERR_UNSUPPORTED;
		}
		argc--;
		argv++;
		command = argv[0];
	} else {
		resolution = ratbag_cmd_get_active_resolution(profile);
		if (!resolution)
			return ERR_DEVICE;
	}

	options->resolution = resolution;

	return run_subcommand(command,
			      cmd,
			      ratbag, options,
			      argc, argv);
}

static const struct ratbag_cmd cmd_resolution = {
	.name = "resolution",
	.cmd = ratbag_cmd_resolution,
	.flags = FLAG_NEED_DEVICE | FLAG_NEED_PROFILE,
	.subcommands = {
		&cmd_resolution_active,
		&cmd_resolution_dpi,
		&cmd_resolution_rate,
		NULL,
	},
};

static int
ratbag_cmd_button_count(const struct ratbag_cmd *cmd,
			struct ratbag *ratbag,
			struct ratbag_cmd_options *options,
			int argc, char **argv)
{
	struct ratbag_device *device;
	int num_buttons;

	device = options->device;
	num_buttons = ratbag_device_get_num_buttons(device);
	printf("%d\n", num_buttons);

	return SUCCESS;
}

static const struct ratbag_cmd cmd_button_count = {
	.name = "count",
	.cmd = ratbag_cmd_button_count,
	.flags = FLAG_NEED_DEVICE,
	.subcommands = {
		NULL,
	},
};

static int
ratbag_cmd_button_get(const struct ratbag_cmd *cmd,
		      struct ratbag *ratbag,
		      struct ratbag_cmd_options *options,
		      int argc, char **argv)
{
	struct ratbag_button *button;
	enum ratbag_button_type type;
	const char *action;

	button = options->button;

	type = ratbag_button_get_type(button);
	action = button_action_to_str(button);
	printf("type %s to %s\n",
	       button_type_to_str(type), action);


	return SUCCESS;
}

static const struct ratbag_cmd cmd_button_get = {
	.name = "get",
	.cmd = ratbag_cmd_button_get,
	.flags = FLAG_NEED_DEVICE | FLAG_NEED_PROFILE | FLAG_NEED_BUTTON,
	.subcommands = {
		NULL,
	},
};

static int
ratbag_cmd_button_set_button(const struct ratbag_cmd *cmd,
			     struct ratbag *ratbag,
			     struct ratbag_cmd_options *options,
			     int argc, char **argv)
{
	struct ratbag_device *device;
	struct ratbag_button *button;
	char *str, *endptr;
	int b;
	int rc;

	if (argc < 1)
		return ERR_USAGE;

	str = argv[0];
	b = strtol(str, &endptr, 10);
	if (*endptr != '\0')
		return ERR_USAGE;

	device = options->device;
	if (!ratbag_device_has_capability(device,
					  RATBAG_DEVICE_CAP_BUTTON_KEY))
		return ERR_UNSUPPORTED;


	button = options->button;
	rc = ratbag_button_set_button(button, b);
	if (rc != 0)
		return ERR_DEVICE;

	return SUCCESS;
}

static const struct ratbag_cmd cmd_button_set_button = {
	.name = "button",
	.cmd = ratbag_cmd_button_set_button,
	.flags = FLAG_NEED_DEVICE | FLAG_NEED_PROFILE | FLAG_NEED_BUTTON,
	.subcommands = {
		NULL,
	},
};

static int
ratbag_cmd_button_set_key(const struct ratbag_cmd *cmd,
			  struct ratbag *ratbag,
			  struct ratbag_cmd_options *options,
			  int argc, char **argv)
{
	struct ratbag_device *device;
	struct ratbag_button *button;
	int keycode;
	char *str;
	int rc;

	if (argc < 1)
		return ERR_USAGE;

	str = argv[0];
	keycode = libevdev_event_code_from_name(EV_KEY, str);
	if (keycode == -1) {
		error("Failed to resolve keycode '%s'\n", str);
		return ERR_USAGE;
	}

	device = options->device;
	if (!ratbag_device_has_capability(device,
					  RATBAG_DEVICE_CAP_BUTTON_KEY))
		return ERR_UNSUPPORTED;

	button = options->button;
	rc = ratbag_button_set_key(button, keycode, NULL, 0);
	if (rc != 0)
		return ERR_DEVICE;

	return SUCCESS;
}

static const struct ratbag_cmd cmd_button_set_key = {
	.name = "key",
	.cmd = ratbag_cmd_button_set_key,
	.flags = FLAG_NEED_DEVICE | FLAG_NEED_PROFILE | FLAG_NEED_BUTTON,
	.subcommands = {
		NULL,
	},
};

static int
ratbag_cmd_button_set_special(const struct ratbag_cmd *cmd,
			      struct ratbag *ratbag,
			      struct ratbag_cmd_options *options,
			      int argc, char **argv)
{
	struct ratbag_button *button;
	enum ratbag_button_action_special special;
	char *str;
	int rc;

	if (argc < 1)
		return ERR_USAGE;

	str = argv[0];
	special = str_to_special_action(str);
	if (special == RATBAG_BUTTON_ACTION_SPECIAL_INVALID) {
		error("Invalid special identifier '%s'\n", str);
		return ERR_USAGE;
	}

	button = options->button;
	rc = ratbag_button_set_special(button, special);
	if (rc != 0)
		return ERR_DEVICE;

	return SUCCESS;
}

static const struct ratbag_cmd cmd_button_set_special = {
	.name = "special",
	.cmd = ratbag_cmd_button_set_special,
	.flags = FLAG_NEED_DEVICE | FLAG_NEED_PROFILE | FLAG_NEED_BUTTON,
	.subcommands = {
		NULL,
	},
};

static int
ratbag_cmd_button_set_macro(const struct ratbag_cmd *cmd,
			    struct ratbag *ratbag,
			    struct ratbag_cmd_options *options,
			    int argc, char **argv)
{
	struct ratbag_device *device;
	struct ratbag_button *button;
	struct macro macro = {0};
	int rc;
	int i;
	char macro_str[PATH_MAX] = {0};

	if (argc < 1)
		return ERR_USAGE;

	for (i = 0; i < argc; i++) {
		strncat(macro_str, argv[i], sizeof(macro_str) - strlen(macro_str) - 1);
		strcat(macro_str, " ");
	}

	if (str_to_macro(macro_str, &macro) != 0) {
		error("Invalid macro string '%s'\n", macro_str);
		return ERR_USAGE;
	}

	device = options->device;
	if (!ratbag_device_has_capability(device,
					  RATBAG_DEVICE_CAP_BUTTON_MACROS))
		return ERR_UNSUPPORTED;

	button = options->button;
	rc = ratbag_button_set_macro(button, macro.name);
	for (i = 0; i < ARRAY_LENGTH(macro.events); i++) {
		if (macro.events[i].type == RATBAG_MACRO_EVENT_NONE)
			break;

		ratbag_button_set_macro_event(button,
					      i,
					      macro.events[i].type,
					      macro.events[i].data);
	}
	rc = ratbag_button_write_macro(button);
	if (rc != 0)
		return ERR_DEVICE;

	return SUCCESS;
}

static const struct ratbag_cmd cmd_button_set_macro = {
	.name = "macro",
	.cmd = ratbag_cmd_button_set_macro,
	.flags = FLAG_NEED_DEVICE | FLAG_NEED_PROFILE | FLAG_NEED_BUTTON,
	.subcommands = {
		NULL,
	},
};

static int
ratbag_cmd_button_set(const struct ratbag_cmd *cmd,
		      struct ratbag *ratbag,
		      struct ratbag_cmd_options *options,
		      int argc, char **argv)
{
	const char *command;

	if (argc < 1)
		return ERR_USAGE;

	command = argv[0];

	return run_subcommand(command,
			      cmd,
			      ratbag, options,
			      argc, argv);
}

static const struct ratbag_cmd cmd_button_set = {
	.name = "set",
	.cmd = ratbag_cmd_button_set,
	.flags = FLAG_NEED_DEVICE | FLAG_NEED_PROFILE | FLAG_NEED_BUTTON,
	.subcommands = {
		&cmd_button_set_button,
		&cmd_button_set_key,
		&cmd_button_set_special,
		&cmd_button_set_macro,
		NULL,
	},
};

static int
ratbag_cmd_button_action(const struct ratbag_cmd *cmd,
			 struct ratbag *ratbag,
			 struct ratbag_cmd_options *options,
			 int argc, char **argv)
{
	const char *command;

	if (argc < 1)
		return ERR_USAGE;

	command = argv[0];

	return run_subcommand(command,
			      cmd,
			      ratbag, options,
			      argc, argv);
}

static const struct ratbag_cmd cmd_button_action = {
	.name = "action",
	.cmd = ratbag_cmd_button_action,
	.flags = FLAG_NEED_DEVICE | FLAG_NEED_PROFILE | FLAG_NEED_BUTTON,
	.subcommands = {
		&cmd_button_get,
		&cmd_button_set,
		NULL,
	},
};

static int
ratbag_cmd_button(const struct ratbag_cmd *cmd,
		   struct ratbag *ratbag,
		   struct ratbag_cmd_options *options,
		   int argc, char **argv)
{
	struct ratbag_profile *profile;
	struct ratbag_button *button;
	const char *command;
	int button_idx = 0;
	char *endp;

	if (argc < 1)
		return ERR_USAGE;

	profile = options->profile;

	command = argv[0];

	button_idx = strtol(command, &endp, 10);
	if (command != endp && *endp == '\0') {
		button = ratbag_profile_get_button_by_index(profile,
							    button_idx);
		if (!button) {
			error("Invalid button %d\n", button_idx);
			return ERR_UNSUPPORTED;
		}
		options->button = button;
		argc--;
		argv++;
		command = argv[0];
	}

	return run_subcommand(command,
			      cmd,
			      ratbag, options,
			      argc, argv);
}

static const struct ratbag_cmd cmd_button = {
	.name = "button",
	.cmd = ratbag_cmd_button,
	.flags = FLAG_NEED_DEVICE | FLAG_NEED_PROFILE,
	.subcommands = {
		&cmd_button_count,
		&cmd_button_action,
		NULL,
	},
};

static int
ratbag_cmd_profile_active_set(const struct ratbag_cmd *cmd,
			      struct ratbag *ratbag,
			      struct ratbag_cmd_options *options,
			      int argc, char **argv)
{
	struct ratbag_device *device;
	struct ratbag_profile *profile = NULL;
	int num_profiles, index;
	int rc = ERR_UNSUPPORTED;

	if (argc != 1)
		return ERR_USAGE;

	index = atoi(argv[0]);

	argc--;
	argv++;

	device = options->device;

	if (!ratbag_device_has_capability(device,
					  RATBAG_DEVICE_CAP_SWITCHABLE_PROFILE)) {
		error("Device '%s' has no switchable profiles\n",
		      ratbag_device_get_name(device));
		goto out;
	}

	num_profiles = ratbag_device_get_num_profiles(device);
	if (index > num_profiles) {
		error("'%d' is not a valid profile\n", index);
		goto out;
	}

	profile = ratbag_device_get_profile_by_index(device, index);
	if (ratbag_profile_is_active(profile)) {
		rc = SUCCESS;
		goto out;
	}

	rc = ratbag_profile_set_active(profile);
	if (rc == 0) {
		printf("Switched '%s' to profile '%d'\n",
		       ratbag_device_get_name(device), index);
		rc = SUCCESS;
	} else {
		rc = ERR_DEVICE;
	}

out:
	profile = ratbag_profile_unref(profile);

	return rc;
}

static const struct ratbag_cmd cmd_profile_active_set = {
	.name = "set",
	.cmd = ratbag_cmd_profile_active_set,
	.flags = FLAG_NEED_DEVICE,
	.subcommands = { NULL },
};

static int
ratbag_cmd_profile_active_get(const struct ratbag_cmd *cmd,
			      struct ratbag *ratbag,
			      struct ratbag_cmd_options *options,
			      int argc, char **argv)
{
	struct ratbag_device *device;
	struct ratbag_profile *profile = NULL;
	int i;
	int rc = SUCCESS;
	int active_profile = -1;
	int num_profiles = 0;

	device = options->device;

	num_profiles = ratbag_device_get_num_profiles(device);

	for (i = 0; i < num_profiles && active_profile < 0; i++) {
		profile = ratbag_device_get_profile_by_index(device, i);
		if (ratbag_profile_is_active(profile))
			active_profile = i;

		ratbag_profile_unref(profile);
	}

	if (active_profile < 0) {
		error("BUG: Unable to find active profile.\n");
		rc = ERR_DEVICE;
	}

	if (rc == SUCCESS)
		printf("%d\n", active_profile);

	return rc;
}

static const struct ratbag_cmd cmd_profile_active_get = {
	.name = "get",
	.cmd = ratbag_cmd_profile_active_get,
	.flags = FLAG_NEED_DEVICE,
	.subcommands = { NULL },
};

static int
ratbag_cmd_profile_active(const struct ratbag_cmd *cmd,
			  struct ratbag *ratbag,
			  struct ratbag_cmd_options *options,
			  int argc, char **argv)
{
	if (argc < 1)
		return ERR_USAGE;

	return run_subcommand(argv[0],
			      cmd,
			      ratbag, options,
			      argc, argv);
}

static const struct ratbag_cmd cmd_profile_active = {
	.name = "active",
	.cmd = ratbag_cmd_profile_active,
	.flags = FLAG_NEED_DEVICE,
	.subcommands = {
		&cmd_profile_active_get,
		&cmd_profile_active_set,
		NULL,
	},
};

static int
ratbag_cmd_profile(const struct ratbag_cmd *cmd,
		   struct ratbag *ratbag,
		   struct ratbag_cmd_options *options,
		   int argc, char **argv)
{
	struct ratbag_profile *profile;
	struct ratbag_device *device;
	const char *command;
	int profile_idx = 0;
	char *endp;

	device = options->device;

	if (argc < 1)
		return ERR_USAGE;

	command = argv[0];

	profile_idx = strtol(command, &endp, 10);
	if (command != endp && *endp == '\0') {
		profile = ratbag_device_get_profile_by_index(device,
							     profile_idx);
		if (!profile) {
			error("Unable to find profile %d\n", profile_idx);
			return ERR_UNSUPPORTED;
		}

		argc--;
		argv++;
		command = argv[0];
	} else {
		profile = ratbag_cmd_get_active_profile(device);
		if (!profile)
			return ERR_DEVICE;
	}

	options->profile = profile;

	return run_subcommand(command,
			      cmd,
			      ratbag, options,
			      argc, argv);
}

static const struct ratbag_cmd cmd_profile = {
	.name = "profile",
	.cmd = ratbag_cmd_profile,
	.flags = FLAG_NEED_DEVICE,
	.subcommands = {
		&cmd_profile_active,
		&cmd_resolution,
		&cmd_button,
		NULL,
	},
};

static const struct ratbag_cmd top_level_commands = {
	.name = "ratbag-command",
	.cmd = NULL,
	.subcommands = {
		&cmd_info,
		&cmd_list,
		&cmd_change_button,
		&cmd_switch_etekcity,
		&cmd_button,
		&cmd_resolution,
		&cmd_profile,
		&cmd_resolution_dpi,
		&cmd_resolution_rate,
		NULL,
	},
};

static const struct ratbag_cmd *ratbag_commands = &top_level_commands;

int
main(int argc, char **argv)
{
	struct ratbag *ratbag;
	const char *command;
	int rc = SUCCESS;
	struct ratbag_cmd_options options = {0};

	ratbag = ratbag_create_context(&interface, NULL);
	if (!ratbag) {
		rc = ERR_DEVICE;
		error("Failed to initialize ratbag\n");
		goto out;
	}

	options.flags = 0;

	while (1) {
		int c;
		int option_index = 0;
		static struct option opts[] = {
			{ "verbose", 2, 0, OPT_VERBOSE },
			{ "help", 0, 0, OPT_HELP },
		};

		c = getopt_long(argc, argv, "+h", opts, &option_index);
		if (c == -1)
			break;
		switch(c) {
		case 'h':
		case OPT_HELP:
			usage();
			goto out;
		case OPT_VERBOSE:
			if (optarg && streq(optarg, "raw"))
				options.flags |= FLAG_VERBOSE_RAW;
			else
				options.flags |= FLAG_VERBOSE;
			break;
		default:
			goto out;
		}
	}

	if (optind >= argc) {
		rc = ERR_USAGE;
		goto out;
	}

	if (options.flags & FLAG_VERBOSE_RAW)
		ratbag_log_set_priority(ratbag, RATBAG_LOG_PRIORITY_RAW);
	else if (options.flags & FLAG_VERBOSE)
		ratbag_log_set_priority(ratbag, RATBAG_LOG_PRIORITY_DEBUG);

	argc -= optind;
	argv += optind;

	command = argv[0];
	rc = run_subcommand(command,
			    ratbag_commands,
			    ratbag,
			    &options,
			    argc, argv);
out:
	ratbag_resolution_unref(options.resolution);
	ratbag_button_unref(options.button);
	ratbag_profile_unref(options.profile);
	ratbag_device_unref(options.device);
	ratbag_unref(ratbag);

	if (rc == ERR_USAGE)
		usage();

	return rc;
}<|MERGE_RESOLUTION|>--- conflicted
+++ resolved
@@ -481,59 +481,6 @@
 	if (!action_arg)
 		return -EINVAL;
 
-<<<<<<< HEAD
-	if (action_arg[0] == 'f') {
-		m->name = "foo";
-		m->events[0].type = RATBAG_MACRO_EVENT_KEY_PRESSED;
-		m->events[0].data = KEY_F;
-		m->events[1].type = RATBAG_MACRO_EVENT_WAIT;
-		m->events[1].data = 50;
-		m->events[2].type = RATBAG_MACRO_EVENT_KEY_RELEASED;
-		m->events[2].data = KEY_F;
-		m->events[3].type = RATBAG_MACRO_EVENT_WAIT;
-		m->events[3].data = 50;
-		m->events[4].type = RATBAG_MACRO_EVENT_KEY_PRESSED;
-		m->events[4].data = KEY_O;
-		m->events[5].type = RATBAG_MACRO_EVENT_WAIT;
-		m->events[5].data = 50;
-		m->events[6].type = RATBAG_MACRO_EVENT_KEY_RELEASED;
-		m->events[6].data = KEY_O;
-		m->events[7].type = RATBAG_MACRO_EVENT_WAIT;
-		m->events[7].data = 50;
-		m->events[8].type = RATBAG_MACRO_EVENT_KEY_PRESSED;
-		m->events[8].data = KEY_O;
-		m->events[9].type = RATBAG_MACRO_EVENT_WAIT;
-		m->events[9].data = 50;
-		m->events[10].type = RATBAG_MACRO_EVENT_KEY_RELEASED;
-		m->events[10].data = KEY_O;
-	} else if (action_arg[0] == 'b') {
-		m->name = "bar";
-		m->events[0].type = RATBAG_MACRO_EVENT_KEY_PRESSED;
-		m->events[0].data = KEY_B;
-		m->events[1].type = RATBAG_MACRO_EVENT_WAIT;
-		m->events[1].data = 50;
-		m->events[2].type = RATBAG_MACRO_EVENT_KEY_RELEASED;
-		m->events[2].data = KEY_B;
-		m->events[3].type = RATBAG_MACRO_EVENT_WAIT;
-		m->events[3].data = 50;
-		m->events[4].type = RATBAG_MACRO_EVENT_KEY_PRESSED;
-		m->events[4].data = KEY_A;
-		m->events[5].type = RATBAG_MACRO_EVENT_WAIT;
-		m->events[5].data = 50;
-		m->events[6].type = RATBAG_MACRO_EVENT_KEY_RELEASED;
-		m->events[6].data = KEY_A;
-		m->events[7].type = RATBAG_MACRO_EVENT_WAIT;
-		m->events[7].data = 50;
-		m->events[8].type = RATBAG_MACRO_EVENT_KEY_PRESSED;
-		m->events[8].data = KEY_R;
-		m->events[9].type = RATBAG_MACRO_EVENT_WAIT;
-		m->events[9].data = 50;
-		m->events[10].type = RATBAG_MACRO_EVENT_KEY_RELEASED;
-		m->events[10].data = KEY_R;
-	}
-
-	return 0;
-=======
 	str = strdup(action_arg);
 	s = str;
 
@@ -598,7 +545,6 @@
 	free(str);
 
 	return rc;
->>>>>>> a0795f06
 }
 
 static int
